create type UserTypes as enum ('new', 'local', 'remote_em2', 'remote_other');

-- includes both local and remote users, TODO somehow record unsubscribed when people repeatedly complain
create table users (
  id bigserial primary key,
  user_type UserTypes not null default 'new',
  email varchar(255) not null unique,
  v bigint default 1  -- null for remote users, set thus when the local check returns false
);
create index user_type on users using btree (user_type);

create table labels (
  id bigserial primary key,
  user_id bigint not null references users on delete cascade,
  -- TODO add team and make either team or user but not both required
  name varchar(255),
  ordering float not null default 0,
  description varchar(1027),
  color varchar(31)
);
create index labels_user_id on labels using btree (user_id);
create index labels_ordering on labels using btree (ordering);

create or replace function remove_labels_on_delete() returns trigger as $$
  begin
    update participants
    set label_ids = array_remove(label_ids, old.id)
    where user_id=old.user_id and label_ids @> array[old.id];
    return null;
  end;
$$ language plpgsql;

create trigger remove_labels after delete on labels for each row execute procedure remove_labels_on_delete();

create table conversations (
  id bigserial primary key,
  key varchar(64) unique,
  creator bigint not null references users on delete restrict,
  created_ts timestamptz not null,
  updated_ts timestamptz not null,
  publish_ts timestamptz,
  last_action_id int not null default 0 check (last_action_id >= 0),
  details json
);
create index conversations_created_ts on conversations using btree (created_ts);
create index conversations_updated_ts on conversations using btree (updated_ts);
create index conversations_publish_ts on conversations using btree (publish_ts);
create index conversations_creator on conversations using btree (creator);

create table participants (
  id bigserial primary key,
  conv bigint not null references conversations on delete cascade,
  user_id bigint not null references users on delete restrict,
  removal_action_id int,
  removal_updated_ts timestamptz,
  removal_details json,
  seen boolean,
  inbox boolean default true,
  deleted boolean,
  deleted_ts timestamptz,
  spam boolean,
  -- TODO maybe cache sent and draft here for simpler queries
  label_ids bigint[],
  -- todo permissions, hidden
  unique (conv, user_id)  -- like normal composite index can be used to scan on conv but not user_id
);
create index participants_user_removal_action on participants using btree (user_id, removal_action_id);
create index participants_user_seen on participants using btree (user_id, seen);
create index participants_user_inbox on participants using btree (user_id, inbox);
create index participants_user_deleted on participants using btree (user_id, deleted);
create index participants_deleted_ts on participants using btree (deleted_ts);
create index participants_user_spam on participants using btree (user_id, spam);
create index participants_label_ids on participants using gin (label_ids);

-- see core.ActionTypes enum which matches this
create type ActionTypes as enum (
  'conv:publish', 'conv:create',
  'subject:modify', 'subject:lock', 'subject:release',
  'seen',
  'expiry:modify',
  'message:add', 'message:modify', 'message:delete', 'message:recover', 'message:lock', 'message:release',
  'participant:add', 'participant:remove', 'participant:modify'
);
-- see core.MsgFormat enum which matches this
create type MsgFormat as enum ('markdown', 'plain', 'html');

create table actions (
  pk bigserial primary key,
  id int not null check (id >= 0),
  conv bigint not null references conversations on delete cascade,
  act ActionTypes not null,
  actor bigint not null references users on delete restrict,
  ts timestamptz not null default current_timestamp,

  follows bigint references actions,  -- when modifying/deleting etc. a component
  participant_user bigint references users on delete restrict,
  body text,
  preview text,
   -- used for child message "comments", the thing seen, could also be used on message updates?
  parent bigint references actions,
  msg_format MsgFormat,

  -- user display of spam, virus, phishing, dkim failed etc.
  warnings json,

  -- todo participant details, attachment details, perhaps json for other types
  -- could have json lump summarising files to improve performance

  unique (conv, id),
  -- only one action can follow a given action: where follows is required, a linear direct time line is enforced
  unique (conv, follows)
);
create index action_id on actions using btree (id);
create index action_act_id on actions using btree (conv, act, id);
create index action_conv_parent on actions using btree (conv, parent);

-- { action-insert
create or replace function action_insert() returns trigger as $$
  -- could replace all this with plv8
  declare
    -- todo add actor name when we have it, could add attachment count etc. here too
    old_details_ json;
    creator_ varchar(255);
    details_ json;
    subject_ats ActionTypes[] = array['conv:publish', 'conv:create', 'subject:modify'];
    add_del_msg_ats ActionTypes[] = array['message:add', 'message:delete'];
    meta_ats ActionTypes[] = array['seen','subject:release','subject:lock','message:lock','message:release'];
  begin
    if new.act=any(meta_ats) then
      update conversations
        set last_action_id=last_action_id + 1
        where id=new.conv
        returning last_action_id into new.id;
    else
      select details, u.email into old_details_, creator_
      from conversations c
      join users u on u.id = c.creator
      where c.id=new.conv;

      details_ := json_build_object(
        'act', new.act,
        'sub', case when new.act=any(subject_ats) then new.body else old_details_->>'sub' end,
        'email', (select email from users where id=new.actor),
        'creator', creator_,
        'prev', left(coalesce(new.preview, old_details_->>'prev'), 140),
        'prts', (select count(*) from participants where conv=new.conv),
        'msgs', (
          select count(*) filter (where act='message:add') - count(*) filter (where act='message:delete')
          from actions where conv=new.conv and act=any(add_del_msg_ats)
        ) + case when new.act='message:add' then 1
                 when new.act='message:delete' then -1
                 else 0 end
      );
      update conversations
        set updated_ts=new.ts, details=details_, last_action_id=last_action_id + 1
        where id=new.conv
        returning last_action_id into new.id;
    end if;

    return new;
  end;
$$ language plpgsql;
-- } action-insert

create trigger action_insert before insert on actions for each row execute procedure action_insert();

create table sends (
  id bigserial primary key,
  action bigint references actions not null,
  outbound boolean not null default false,
  node varchar(255),  -- null for smtp
  ref varchar(100),
  complete boolean not null default false,
  storage varchar(100),
  unique (action, node),
  unique (action, ref)
);
create index sends_ref ON sends USING btree (outbound, node, ref);

create table send_events (
  id bigserial primary key,
  send bigint references sends not null,
  status varchar(100),
  ts timestamptz not null default current_timestamp,
  user_ids int[],
  extra json
);
create index send_events_send ON send_events USING btree (send);
create index send_events_user_ids ON send_events USING gin (user_ids);

create type ContentDisposition as enum ('attachment', 'inline');

create table files (
  id bigserial primary key,
  conv bigint not null references conversations on delete restrict,
  action bigint references actions not null,
  send bigint references sends,
  storage varchar(255),
  storage_expires timestamptz,
  content_disp ContentDisposition not null,
  hash varchar(63) not null,
  content_id varchar(255) not null,
  name varchar(1023),
  content_type varchar(63),
  size bigint,
  unique (conv, content_id)
);
create index files_action ON files USING btree (action);

-- no references here so this could go in a different db or use something like elasticsearch
create table search (
  id bigserial primary key,
  conv bigint not null,
  participant_ids bigint[] not null,
  freeze_action bigint,

  conv_creator bigint not null,
  conv_participant_ids bigint[] not null,
  files varchar(255)[],  -- needs to contain main part and extensions separately
  -- might need other things like subject, size
  vector tsvector not null
);
create index search_conv on search using btree (conv);
create index search_participant_ids on search using gin (participant_ids);
create index search_freeze_action on search using btree (freeze_action);
<<<<<<< HEAD
create index search_conv_creator on search using gin (conv_creator);
=======
create index search_conv_creator on search using btree (conv_creator);
>>>>>>> c3deab22
create index search_conv_participant_ids on search using gin (conv_participant_ids);
create index search_files on search using gin (files);
create index search_vector on search using gin (vector);

----------------------------------------------------------------------------------
-- auth tables, currently in the the same database as everything else, but with --
-- no links so could easily be moved to a separate db.                          --
----------------------------------------------------------------------------------
-- todo table of supported domains/nodes

create type AccountStatuses as enum ('pending', 'active', 'suspended');

create table auth_users (
  id bigserial primary key,
  email varchar(255) not null unique,
  first_name varchar(63),
  last_name varchar(63),
  password_hash varchar(63),
  otp_secret varchar(20),
  recovery_email varchar(63) unique,
  account_status AccountStatuses not null default 'pending'
  -- todo: node that the user is registered to
);
-- could be a composite index with email:
create index auth_users_account_status on auth_users using btree (account_status);

create table auth_sessions (
  id bigserial primary key,
  user_id bigint not null references auth_users on delete cascade,
  started timestamptz not null default current_timestamp,
  last_active timestamptz not null default current_timestamp,
  active boolean default true,  -- todo need a cron job to close expired sessions just so they look sensible
  events json[]
);
create index auth_sessions_user_id on auth_sessions using btree (user_id);
create index auth_sessions_active on auth_sessions using btree (active, last_active);

-- todo add address book, domains, organisations and teams, perhaps new db/app.<|MERGE_RESOLUTION|>--- conflicted
+++ resolved
@@ -223,11 +223,7 @@
 create index search_conv on search using btree (conv);
 create index search_participant_ids on search using gin (participant_ids);
 create index search_freeze_action on search using btree (freeze_action);
-<<<<<<< HEAD
-create index search_conv_creator on search using gin (conv_creator);
-=======
 create index search_conv_creator on search using btree (conv_creator);
->>>>>>> c3deab22
 create index search_conv_participant_ids on search using gin (conv_participant_ids);
 create index search_files on search using gin (files);
 create index search_vector on search using gin (vector);
